using Integrals
using Cuba, Cubature, Arblib
using Test

max_dim_test = 2
max_nout_test = 2
reltol = 1e-3
abstol = 1e-3

<<<<<<< HEAD
algs = [QuadGKJL, HCubatureJL, CubatureJLh, CubatureJLp, #VEGAS, #CubaVegas,
    CubaSUAVE, CubaDivonne, CubaCuhre]
=======
algs = [QuadGKJL, HCubatureJL, CubatureJLh, CubatureJLp, VEGAS, #CubaVegas,
    CubaSUAVE, CubaDivonne, CubaCuhre, ArblibJL]
>>>>>>> b91f3dae

alg_req = Dict(QuadGKJL => (nout = 1, allows_batch = true, min_dim = 1, max_dim = 1,
        allows_iip = true),
    HCubatureJL => (nout = Inf, allows_batch = false, min_dim = 1,
        max_dim = Inf, allows_iip = true),
    VEGAS => (nout = 1, allows_batch = true, min_dim = 2, max_dim = Inf,
        allows_iip = true),
    CubatureJLh => (nout = Inf, allows_batch = true, min_dim = 1,
        max_dim = Inf, allows_iip = true),
    CubatureJLp => (nout = Inf, allows_batch = true, min_dim = 1,
        max_dim = Inf, allows_iip = true),
    CubaVegas => (nout = Inf, allows_batch = true, min_dim = 1, max_dim = Inf,
        allows_iip = true),
    CubaSUAVE => (nout = Inf, allows_batch = true, min_dim = 1, max_dim = Inf,
        allows_iip = true),
    CubaDivonne => (nout = Inf, allows_batch = true, min_dim = 2,
        max_dim = Inf, allows_iip = true),
    CubaCuhre => (nout = Inf, allows_batch = true, min_dim = 2, max_dim = Inf,
        allows_iip = true),
    ArblibJL => (nout=1, allows_batch=false, min_dim=1, max_dim=1, allows_iip=true))

integrands = [
    (x, p) -> 1.0,
    (x, p) -> x isa Number ? cos(x) : prod(cos.(x)),
]
iip_integrands = [(dx, x, p) -> (dx .= f(x, p)) for f in integrands]

integrands_v = [(x, p, nout) -> collect(1.0:nout)
    (x, p, nout) -> integrands[2](x, p) * collect(1.0:nout)]
iip_integrands_v = [(dx, x, p, nout) -> (dx .= f(x, p, nout)) for f in integrands_v]

exact_sol = [
    (ndim, nout, lb, ub) -> prod(ub - lb),
    (ndim, nout, lb, ub) -> prod(sin.(ub) - sin.(lb)),
]

exact_sol_v = [
    (ndim, nout, lb, ub) -> prod(ub - lb) * collect(1.0:nout),
    (ndim, nout, lb, ub) -> exact_sol[2](ndim, nout, lb, ub) * collect(1:nout),
]

batch_f(f) = (pts, p) -> begin
    fevals = zeros(size(pts, ndims(pts)))
    for i in axes(pts, ndims(pts))
        x = pts isa Vector ? pts[i] : pts[:, i]
        fevals[i] = f(x, p)
    end
    fevals
end

batch_iip_f(f) = (fevals, pts, p) -> begin
    ax = axes(pts)
    for i in ax[end]
        x = pts[ax[begin:(end-1)]..., i]
        fevals[i] = f(x, p)
    end
    nothing
end

batch_f_v(f, nout) = (pts, p) -> begin
    fevals = zeros(nout, size(pts, ndims(pts)))
    for i in axes(pts, ndims(pts))
        x = pts isa Vector ? pts[i] : pts[:, i]
        fevals[:, i] .= f(x, p, nout)
    end
    fevals
end

# TODO ? check if pts is a vector or matrix
batch_iip_f_v(f, nout) = (fevals, pts, p) -> begin
    for i in 1:size(pts, 2)
        x = pts[:, i]
        fevals[:, i] .= f(x, p, nout)
    end
    nothing
end

@testset "Standard Single Dimension Integrands" begin
    lb, ub = (1.0, 3.0)
    nout = 1
    dim = 1
    for alg in algs
        if alg_req[alg].min_dim > 1
            continue
        end
        for i in 1:length(integrands)
            prob = IntegralProblem(integrands[i], lb, ub)
            @info "Alg = $alg, Integrand = $i, Dimension = $dim, Output Dimension = $nout"
            sol = solve(prob, alg(), reltol = reltol, abstol = abstol)
            @test sol.u≈exact_sol[i](dim, nout, lb, ub) rtol=1e-2
        end
    end
end

@testset "Standard Integrands" begin
    nout = 1
    for alg in algs
        req = alg_req[alg]
        for i in 1:length(integrands)
            for dim in 1:max_dim_test
                lb, ub = (ones(dim), 3ones(dim))
                prob = IntegralProblem(integrands[i], lb, ub)
                if dim > req.max_dim || dim < req.min_dim
                    continue
                end
                @info "Alg = $alg, Integrand = $i, Dimension = $dim, Output Dimension = $nout"
                sol = solve(prob, alg(), reltol = reltol, abstol = abstol)
                @test sol.u≈exact_sol[i](dim, nout, lb, ub) rtol=1e-2
            end
        end
    end
end

@testset "In-place Standard Integrands" begin
    nout = 1
    for alg in algs
        req = alg_req[alg]
        for i in 1:length(iip_integrands)
            for dim in 1:max_dim_test
                lb, ub = (ones(dim), 3ones(dim))
                prob = IntegralProblem(iip_integrands[i], lb, ub)
                if dim > req.max_dim || dim < req.min_dim
                    continue
                end
                @info "Alg = $alg, Integrand = $i, Dimension = $dim, Output Dimension = $nout"
                sol = solve(prob, alg(), reltol = reltol, abstol = abstol)
                if sol.u isa Number
                    @test sol.u≈exact_sol[i](dim, nout, lb, ub) rtol=1e-2
                else
                    @test sol.u≈[exact_sol[i](dim, nout, lb, ub)] rtol=1e-2
                end
            end
        end
    end
end

@testset "Batched Single Dimension Integrands" begin
    (lb, ub) = (1.0, 3.0)
    (dim, nout) = (1, 1)
    for alg in algs
        req = alg_req[alg]
        for i in 1:length(integrands)
            prob = IntegralProblem(batch_f(integrands[i]), lb, ub, batch = 1000)
            if req.min_dim > 1 || !req.allows_batch
                continue
            end
            @info "Alg = $alg, Integrand = $i, Dimension = $dim, Output Dimension = $nout"
            sol = solve(prob, alg(), reltol = reltol, abstol = abstol)
            @test sol.u[1]≈exact_sol[i](dim, nout, lb, ub) rtol=1e-2
        end
    end
end

@testset "Batched Standard Integrands" begin
    nout = 1
    for alg in algs
        req = alg_req[alg]
        for i in 1:length(integrands)
            for dim in 1:max_dim_test
                (lb, ub) = (ones(dim), 3ones(dim))
                prob = IntegralProblem(batch_f(integrands[i]), lb, ub, batch = 1000)
                if dim > req.max_dim || dim < req.min_dim || !req.allows_batch
                    continue
                end
                @info "Alg = $alg, Integrand = $i, Dimension = $dim, Output Dimension = $nout"
                sol = solve(prob, alg(), reltol = reltol, abstol = abstol)
                if sol.u isa Number
                    @test sol.u≈exact_sol[i](dim, nout, lb, ub) rtol=1e-2
                else
                    @test sol.u≈[exact_sol[i](dim, nout, lb, ub)] rtol=1e-2
                end
            end
        end
    end
end

@testset "In-Place Batched Standard Integrands" begin
    nout = 1
    for alg in algs
        req = req = alg_req[alg]
        for i in 1:length(iip_integrands)
            for dim in 1:max_dim_test
                (lb, ub) = (ones(dim), 3ones(dim))
                prob = IntegralProblem(batch_iip_f(integrands[i]), lb, ub, batch = 1000)
                if dim > req.max_dim || dim < req.min_dim || !req.allows_batch ||
                   !req.allows_iip
                    continue
                end
                @info "Alg = $alg, Integrand = $i, Dimension = $dim, Output Dimension = $nout"
                sol = solve(prob, alg(), reltol = reltol, abstol = abstol)
                if sol.u isa Number
                    @test sol.u≈exact_sol[i](dim, nout, lb, ub) rtol=1e-2
                else
                    @test sol.u≈[exact_sol[i](dim, nout, lb, ub)] rtol=1e-2
                end
            end
        end
    end
end

######## Vector Valued Integrands
@testset "Standard Single Dimension Vector Integrands" begin
    lb, ub = (1.0, 3.0)
    dim = 1
    for alg in algs
        req = alg_req[alg]
        for i in 1:length(integrands_v)
            for nout in 1:max_nout_test
                prob = IntegralProblem((x, p) -> integrands_v[i](x, p, nout), lb, ub,
                    nout = nout)
                if req.min_dim > 1 || req.nout < nout
                    continue
                end
                @info "Alg = $alg, Integrand = $i, Dimension = $dim, Output Dimension = $nout"
                sol = solve(prob, alg(), reltol = reltol, abstol = abstol)
                if nout == 1
                    @test sol.u[1]≈exact_sol_v[i](dim, nout, lb, ub)[1] rtol=1e-2
                else
                    @test sol.u≈exact_sol_v[i](dim, nout, lb, ub) rtol=1e-2
                end
            end
        end
    end
end

@testset "Standard Vector Integrands" begin
    for alg in algs
        req = alg_req[alg]
        for i in 1:length(integrands_v)
            for dim in 1:max_dim_test
                lb, ub = (ones(dim), 3ones(dim))
                for nout in 1:max_nout_test
                    if dim > req.max_dim || dim < req.min_dim || req.nout < nout ||
                        alg() isa VEGAS # broken for integrand 2 due to sign problem?
                        continue
                    end
                    prob = IntegralProblem((x, p) -> integrands_v[i](x, p, nout), lb, ub,
                        nout = nout)
                    @info "Alg = $alg, Integrand = $i, Dimension = $dim, Output Dimension = $nout"
                    sol = solve(prob, alg(), reltol = reltol, abstol = abstol)
                    if nout == 1
                        @test sol.u[1]≈exact_sol_v[i](dim, nout, lb, ub)[1] rtol=1e-2
                    else
                        @test sol.u≈exact_sol_v[i](dim, nout, lb, ub) rtol=1e-2
                    end
                end
            end
        end
    end
end

@testset "In-place Standard Vector Integrands" begin
    for alg in algs
        req = alg_req[alg]
        for i in 1:length(iip_integrands_v)
            for dim in 1:max_dim_test
                lb, ub = (ones(dim), 3ones(dim))
                for nout in 1:max_nout_test
                    prob = IntegralProblem((dx, x, p) -> iip_integrands_v[i](dx, x, p, nout),
                        lb, ub, nout = nout)
                    if dim > req.max_dim || dim < req.min_dim || req.nout < nout
                        continue
                    end
                    @info "Alg = $alg, Integrand = $i, Dimension = $dim, Output Dimension = $nout"
                    sol = solve(prob, alg(), reltol = reltol, abstol = abstol)
                    if nout == 1
                        @test sol.u[1]≈exact_sol_v[i](dim, nout, lb, ub)[1] rtol=1e-2
                    else
                        @test sol.u≈exact_sol_v[i](dim, nout, lb, ub) rtol=1e-2
                    end
                end
            end
        end
    end
end

@testset "Batched Single Dimension Vector Integrands" begin
    (lb, ub) = (1.0, 3.0)
    (dim, nout) = (1, 2)
    for alg in algs
        req = alg_req[alg]
        for i in 1:length(integrands_v)
            prob = IntegralProblem(batch_f_v(integrands_v[i], nout), lb, ub, batch = 1000,
                nout = nout)
            if req.min_dim > 1 || !req.allows_batch || req.nout < nout
                continue
            end
            @info "Alg = $alg, Integrand = $i, Dimension = $dim, Output Dimension = $nout"
            sol = solve(prob, alg(), reltol = reltol, abstol = abstol)
            @test sol.u≈exact_sol_v[i](dim, nout, lb, ub) rtol=1e-2
        end
    end
end

@testset "Batched Standard Vector Integrands" begin
    nout = 2
    for alg in algs
        req = alg_req[alg]
        for i in 1:length(integrands_v)
            for dim in 1:max_dim_test
                (lb, ub) = (ones(dim), 3ones(dim))
                prob = IntegralProblem(batch_f_v(integrands_v[i], nout), lb, ub,
                    batch = 1000,
                    nout = nout)
                if dim > req.max_dim || dim < req.min_dim || !req.allows_batch ||
                   req.nout < nout
                    continue
                end
                @info "Alg = $alg, Integrand = $i, Dimension = $dim, Output Dimension = $nout"
                sol = solve(prob, alg(), reltol = reltol, abstol = abstol)
                @test sol.u≈exact_sol_v[i](dim, nout, lb, ub) rtol=1e-2
            end
        end
    end
end

@testset "In-Place Batched Standard Vector Integrands" begin
    nout = 2
    for alg in algs
        req = req = alg_req[alg]
        for i in 1:length(iip_integrands_v)
            for dim in 1:max_dim_test
                (lb, ub) = (ones(dim), 3ones(dim))
                prob = IntegralProblem(batch_iip_f_v(integrands_v[i], nout), lb, ub,
                    batch = 10, nout = nout)
                if dim > req.max_dim || dim < req.min_dim || !req.allows_batch ||
                   !req.allows_iip || req.nout < nout
                    continue
                end
                @info "Alg = $alg, Integrand = $i, Dimension = $dim, Output Dimension = $nout"
                sol = solve(prob, alg(), reltol = reltol, abstol = abstol)
                @test sol.u≈exact_sol_v[i](dim, nout, lb, ub) rtol=1e-2
            end
        end
    end
end

@testset "Allowed keyword test" begin
    f(u, p) = sum(sin.(u))
    prob = IntegralProblem(f, ones(3), 3ones(3))
    @test_throws Integrals.CommonKwargError((:relztol => 1e-3, :abstol => 1e-3)) solve(prob,
        HCubatureJL();
        relztol = 1e-3,
        abstol = 1e-3)
end

@testset "Caching interface" begin
    lb, ub = (1.0, 3.0)
    p = NaN # the integrands don't actually use this
    nout = 1
    dim = 1
    for alg in algs
        if alg_req[alg].min_dim > 1
            continue
        end
        for i in 1:length(integrands)
            prob = IntegralProblem(integrands[i], lb, ub, p)
            cache = init(prob, alg(), reltol = reltol, abstol = abstol)
            @test solve!(cache).u≈exact_sol[i](dim, nout, lb, ub) rtol=1e-2
            cache.lb = lb = 0.5
            @test solve!(cache).u≈exact_sol[i](dim, nout, lb, ub) rtol=1e-2
            cache.ub = ub = 3.5
            @test solve!(cache).u≈exact_sol[i](dim, nout, lb, ub) rtol=1e-2
            cache.p = Inf
            @test solve!(cache).u≈exact_sol[i](dim, nout, lb, ub) rtol=1e-2
        end
    end
end<|MERGE_RESOLUTION|>--- conflicted
+++ resolved
@@ -7,13 +7,9 @@
 reltol = 1e-3
 abstol = 1e-3
 
-<<<<<<< HEAD
+
 algs = [QuadGKJL, HCubatureJL, CubatureJLh, CubatureJLp, #VEGAS, #CubaVegas,
     CubaSUAVE, CubaDivonne, CubaCuhre]
-=======
-algs = [QuadGKJL, HCubatureJL, CubatureJLh, CubatureJLp, VEGAS, #CubaVegas,
-    CubaSUAVE, CubaDivonne, CubaCuhre, ArblibJL]
->>>>>>> b91f3dae
 
 alg_req = Dict(QuadGKJL => (nout = 1, allows_batch = true, min_dim = 1, max_dim = 1,
         allows_iip = true),
