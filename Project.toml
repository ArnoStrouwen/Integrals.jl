name = "Quadrature"
uuid = "67601950-bd08-11e9-3c89-fd23fb4432d2"
authors = ["Chris Rackauckas <accounts@chrisrackauckas.com>"]
version = "0.1.1"

[deps]
CommonSolve = "38540f10-b2f7-11e9-35d8-d573e4eb0ff2"
DiffEqBase = "2b5f629d-d688-5b77-993f-72d75c75574e"
HCubature = "19dc6840-f33b-545b-b366-655c7e3ffd49"
MonteCarloIntegration = "4886b29c-78c9-11e9-0a6e-41e1f4161f7b"
QuadGK = "1fd47b50-473d-5c70-9696-f719f8f3bcdc"
Reexport = "189a3867-3050-52da-a836-e630ba90ab69"
Requires = "ae029012-a4dd-5104-9daa-d747884805df"

[compat]
DiffEqBase = "6.1"
<<<<<<< HEAD
HCubature = "1.4"
=======
Requires = "0.5"
>>>>>>> c0a9e308
julia = "1"

[extras]
Cuba = "8a292aeb-7a57-582c-b821-06e4c11590b1"
Cubature = "667455a9-e2ce-5579-9412-b964f529a492"
Test = "8dfed614-e22c-5e08-85e1-65c5234f0b40"

[targets]
test = ["Cuba", "Cubature", "Test"]<|MERGE_RESOLUTION|>--- conflicted
+++ resolved
@@ -14,11 +14,8 @@
 
 [compat]
 DiffEqBase = "6.1"
-<<<<<<< HEAD
 HCubature = "1.4"
-=======
 Requires = "0.5"
->>>>>>> c0a9e308
 julia = "1"
 
 [extras]
