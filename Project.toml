name = "Quadrature"
uuid = "67601950-bd08-11e9-3c89-fd23fb4432d2"
authors = ["Chris Rackauckas <accounts@chrisrackauckas.com>"]
version = "0.1.1"

[deps]
CommonSolve = "38540f10-b2f7-11e9-35d8-d573e4eb0ff2"
DiffEqBase = "2b5f629d-d688-5b77-993f-72d75c75574e"
HCubature = "19dc6840-f33b-545b-b366-655c7e3ffd49"
MonteCarloIntegration = "4886b29c-78c9-11e9-0a6e-41e1f4161f7b"
QuadGK = "1fd47b50-473d-5c70-9696-f719f8f3bcdc"
Reexport = "189a3867-3050-52da-a836-e630ba90ab69"
Requires = "ae029012-a4dd-5104-9daa-d747884805df"

[compat]
DiffEqBase = "6.1"
<<<<<<< HEAD
QuadGK = "2.1"
=======
Reexport = "0.2"
MonteCarloIntegration = "0.0.1"
HCubature = "1.4"
Requires = "0.5"
>>>>>>> 545dbd86
julia = "1"

[extras]
Cuba = "8a292aeb-7a57-582c-b821-06e4c11590b1"
Cubature = "667455a9-e2ce-5579-9412-b964f529a492"
Test = "8dfed614-e22c-5e08-85e1-65c5234f0b40"

[targets]
test = ["Cuba", "Cubature", "Test"]<|MERGE_RESOLUTION|>--- conflicted
+++ resolved
@@ -14,14 +14,11 @@
 
 [compat]
 DiffEqBase = "6.1"
-<<<<<<< HEAD
 QuadGK = "2.1"
-=======
 Reexport = "0.2"
 MonteCarloIntegration = "0.0.1"
 HCubature = "1.4"
 Requires = "0.5"
->>>>>>> 545dbd86
 julia = "1"
 
 [extras]
