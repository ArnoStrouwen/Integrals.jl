name = "Quadrature"
uuid = "67601950-bd08-11e9-3c89-fd23fb4432d2"
authors = ["Chris Rackauckas <accounts@chrisrackauckas.com>"]
version = "0.1.1"

[deps]
CommonSolve = "38540f10-b2f7-11e9-35d8-d573e4eb0ff2"
DiffEqBase = "2b5f629d-d688-5b77-993f-72d75c75574e"
HCubature = "19dc6840-f33b-545b-b366-655c7e3ffd49"
MonteCarloIntegration = "4886b29c-78c9-11e9-0a6e-41e1f4161f7b"
QuadGK = "1fd47b50-473d-5c70-9696-f719f8f3bcdc"
Reexport = "189a3867-3050-52da-a836-e630ba90ab69"
Requires = "ae029012-a4dd-5104-9daa-d747884805df"

[compat]
<<<<<<< HEAD
CommonSolve = "0.2"
DiffEqBase = "6.1"
=======
DiffEqBase = "6.1"
QuadGK = "2.1"
Reexport = "0.2"
MonteCarloIntegration = "0.0.1"
HCubature = "1.4"
Requires = "0.5"
>>>>>>> 191325d0
julia = "1"

[extras]
Cuba = "8a292aeb-7a57-582c-b821-06e4c11590b1"
Cubature = "667455a9-e2ce-5579-9412-b964f529a492"
Test = "8dfed614-e22c-5e08-85e1-65c5234f0b40"

[targets]
test = ["Cuba", "Cubature", "Test"]<|MERGE_RESOLUTION|>--- conflicted
+++ resolved
@@ -13,17 +13,13 @@
 Requires = "ae029012-a4dd-5104-9daa-d747884805df"
 
 [compat]
-<<<<<<< HEAD
 CommonSolve = "0.2"
-DiffEqBase = "6.1"
-=======
 DiffEqBase = "6.1"
 QuadGK = "2.1"
 Reexport = "0.2"
 MonteCarloIntegration = "0.0.1"
 HCubature = "1.4"
 Requires = "0.5"
->>>>>>> 191325d0
 julia = "1"
 
 [extras]
