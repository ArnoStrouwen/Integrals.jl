--- conflicted
+++ resolved
@@ -14,13 +14,10 @@
 
 [compat]
 DiffEqBase = "6.1"
-<<<<<<< HEAD
 Reexport = "0.2"
-=======
 MonteCarloIntegration = "0.0.1"
 HCubature = "1.4"
 Requires = "0.5"
->>>>>>> 43e70a47
 julia = "1"
 
 [extras]
