--- conflicted
+++ resolved
@@ -14,12 +14,9 @@
 
 [compat]
 DiffEqBase = "6.1"
-<<<<<<< HEAD
 MonteCarloIntegration = "0.0.1"
-=======
 HCubature = "1.4"
 Requires = "0.5"
->>>>>>> 21a57de9
 julia = "1"
 
 [extras]
