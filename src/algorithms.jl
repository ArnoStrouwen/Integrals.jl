--- conflicted
+++ resolved
@@ -124,15 +124,15 @@
 end
 
 """
-<<<<<<< HEAD
     TrapezoidalRule
 
 Struct for evaluating an integral via the trapezoidal rule.
 """
 struct TrapezoidalRule <: SciMLBase.AbstractIntegralAlgorithm
 end
-=======
-    QuadratureRule(q; n=250)
+  
+"""
+  QuadratureRule(q; n=250)
 
 Algorithm to construct and evaluate a quadrature rule `q` of `n` points computed from the
 inputs as `x, w = q(n)`. It assumes the nodes and weights are for the standard interval
@@ -150,5 +150,4 @@
         return new{Q}(q, n)
     end
 end
-QuadratureRule(q; n = 250) = QuadratureRule(q, n)
->>>>>>> 72c848ee
+QuadratureRule(q; n = 250) = QuadratureRule(q, n)