module Integrals

if !isdefined(Base, :get_extension)
    using Requires
end

using Reexport, MonteCarloIntegration, QuadGK, HCubature
@reexport using SciMLBase
using LinearAlgebra

include("common.jl")
include("init.jl")
include("algorithms.jl")
include("infinity_handling.jl")

abstract type QuadSensitivityAlg end
struct ReCallVJP{V}
    vjp::V
end

abstract type IntegralVJP end
struct ZygoteVJP end
struct ReverseDiffVJP
    compile::Bool
end

function scale_x!(_x, ub, lb, x)
    _x .= (ub .- lb) .* x .+ lb
    _x
end

function scale_x(ub, lb, x)
    (ub .- lb) .* x .+ lb
end

const allowedkeywords = (:maxiters, :abstol, :reltol)
const KWARGERROR_MESSAGE = """
                           Unrecognized keyword arguments found.
                           The only allowed keyword arguments to `solve` are:
                           $allowedkeywords
                           See https://docs.sciml.ai/Integrals/stable/basics/solve/ for more details.
                           """
struct CommonKwargError <: Exception
    kwargs::Any
end
function Base.showerror(io::IO, e::CommonKwargError)
    println(io, KWARGERROR_MESSAGE)
    notin = collect(map(x -> x.first ∉ allowedkeywords, e.kwargs))
    unrecognized = collect(map(x -> x.first, e.kwargs))[notin]
    print(io, "Unrecognized keyword arguments: ")
    printstyled(io, unrecognized; bold = true, color = :red)
    print(io, "\n\n")
end
function checkkwargs(kwargs...)
    if any(x -> x.first ∉ allowedkeywords, kwargs)
        throw(CommonKwargError(kwargs))
    end
    return nothing
end
<<<<<<< HEAD

=======
"""
```julia
solve(prob::IntegralProblem, alg::SciMLBase.AbstractIntegralAlgorithm; kwargs...)
```

## Keyword Arguments

The arguments to `solve` are common across all of the quadrature methods.
These common arguments are:

  - `maxiters` (the maximum number of iterations)
  - `abstol` (absolute tolerance in changes of the objective value)
  - `reltol` (relative tolerance  in changes of the objective value)
"""
function SciMLBase.solve(prob::IntegralProblem,
                         alg::SciMLBase.AbstractIntegralAlgorithm;
                         sensealg = ReCallVJP(ZygoteVJP()),
                         do_inf_transformation = nothing, kwargs...)
    checkkwargs(kwargs...)
    prob = transformation_if_inf(prob, do_inf_transformation)
    __solvebp(prob, alg, sensealg, prob.lb, prob.ub, prob.p; kwargs...)
end
# Throw error if alg is not provided, as defaults are not implemented.
function SciMLBase.solve(::IntegralProblem; kwargs...)
    checkkwargs(kwargs...)
    throw(ArgumentError("""
No integration algorithm `alg` was supplied as the second positional argument.
Reccomended integration algorithms are:
For scalar functions: QuadGKJL()
For ≤ 8 dimensional vector functions: HCubatureJL()
For > 8 dimensional vector functions: MonteCarloIntegration.vegas(f, st, en, kwargs...)
See the docstrings of the different algorithms for more detail.
"""))
end
>>>>>>> ef0edafb

# Give a layer to intercept with AD
__solvebp(args...; kwargs...) = __solvebp_call(args...; kwargs...)

function __solvebp_call(prob::IntegralProblem, alg::QuadGKJL, sensealg, lb, ub, p;
                        reltol = 1e-8, abstol = 1e-8,
                        maxiters = typemax(Int))
    if isinplace(prob) || lb isa AbstractArray || ub isa AbstractArray
        error("QuadGKJL only accepts one-dimensional quadrature problems.")
    end
    @assert prob.batch == 0
    @assert prob.nout == 1
    p = p
    f = x -> prob.f(x, p)
    val, err = quadgk(f, lb, ub,
                      rtol = reltol, atol = abstol, order = alg.order, norm = alg.norm)
    SciMLBase.build_solution(prob, QuadGKJL(), val, err, retcode = ReturnCode.Success)
end

function __solvebp_call(prob::IntegralProblem, alg::HCubatureJL, sensealg, lb, ub, p;
                        reltol = 1e-8, abstol = 1e-8,
                        maxiters = typemax(Int))
    p = p

    if isinplace(prob)
        dx = zeros(eltype(lb), prob.nout)
        f = x -> (prob.f(dx, x, prob.p); dx)
    else
        f = x -> prob.f(x, prob.p)
    end
    @assert prob.batch == 0

    if lb isa Number
        val, err = hquadrature(f, lb, ub;
                               rtol = reltol, atol = abstol,
                               maxevals = maxiters, norm = alg.norm, initdiv = alg.initdiv)
    else
        val, err = hcubature(f, lb, ub;
                             rtol = reltol, atol = abstol,
                             maxevals = maxiters, norm = alg.norm, initdiv = alg.initdiv)
    end
    SciMLBase.build_solution(prob, HCubatureJL(), val, err, retcode = ReturnCode.Success)
end

function __solvebp_call(prob::IntegralProblem, alg::VEGAS, sensealg, lb, ub, p;
                        reltol = 1e-8, abstol = 1e-8,
                        maxiters = typemax(Int))
    p = p
    @assert prob.nout == 1
    if prob.batch == 0
        if isinplace(prob)
            dx = zeros(eltype(lb), prob.nout)
            f = x -> (prob.f(dx, x, p); dx[1])
        else
            f = x -> prob.f(x, prob.p)
        end
    else
        if isinplace(prob)
            dx = zeros(eltype(lb), prob.batch)
            f = x -> (prob.f(dx, x', p); dx)
        else
            f = x -> prob.f(x', p)
        end
    end
    ncalls = prob.batch == 0 ? alg.ncalls : prob.batch
    val, err, chi = vegas(f, lb, ub, rtol = reltol, atol = abstol,
                          maxiter = maxiters, nbins = alg.nbins, debug = alg.debug,
                          ncalls = ncalls, batch = prob.batch != 0)
    SciMLBase.build_solution(prob, alg, val, err, chi = chi, retcode = ReturnCode.Success)
end

export QuadGKJL, HCubatureJL, VEGAS, GaussLegendre
end # module<|MERGE_RESOLUTION|>--- conflicted
+++ resolved
@@ -57,44 +57,6 @@
     end
     return nothing
 end
-<<<<<<< HEAD
-
-=======
-"""
-```julia
-solve(prob::IntegralProblem, alg::SciMLBase.AbstractIntegralAlgorithm; kwargs...)
-```
-
-## Keyword Arguments
-
-The arguments to `solve` are common across all of the quadrature methods.
-These common arguments are:
-
-  - `maxiters` (the maximum number of iterations)
-  - `abstol` (absolute tolerance in changes of the objective value)
-  - `reltol` (relative tolerance  in changes of the objective value)
-"""
-function SciMLBase.solve(prob::IntegralProblem,
-                         alg::SciMLBase.AbstractIntegralAlgorithm;
-                         sensealg = ReCallVJP(ZygoteVJP()),
-                         do_inf_transformation = nothing, kwargs...)
-    checkkwargs(kwargs...)
-    prob = transformation_if_inf(prob, do_inf_transformation)
-    __solvebp(prob, alg, sensealg, prob.lb, prob.ub, prob.p; kwargs...)
-end
-# Throw error if alg is not provided, as defaults are not implemented.
-function SciMLBase.solve(::IntegralProblem; kwargs...)
-    checkkwargs(kwargs...)
-    throw(ArgumentError("""
-No integration algorithm `alg` was supplied as the second positional argument.
-Reccomended integration algorithms are:
-For scalar functions: QuadGKJL()
-For ≤ 8 dimensional vector functions: HCubatureJL()
-For > 8 dimensional vector functions: MonteCarloIntegration.vegas(f, st, en, kwargs...)
-See the docstrings of the different algorithms for more detail.
-"""))
-end
->>>>>>> ef0edafb
 
 # Give a layer to intercept with AD
 __solvebp(args...; kwargs...) = __solvebp_call(args...; kwargs...)
