module Integrals

if !isdefined(Base, :get_extension)
    using Requires
end

using Reexport, MonteCarloIntegration, QuadGK, HCubature
@reexport using SciMLBase
using LinearAlgebra

############ should be removed once PR in SciMLBase is merged
struct SampledIntegralProblem{Y, X, D, K} <: SciMLBase.AbstractIntegralProblem{false}
    y::Y
    x::X
    dim::D
    kwargs::K
    function SampledIntegralProblem(y::AbstractArray, x::AbstractVector;
        dim = 1,
        kwargs...)
        @assert dim<=ndims(y) "The integration dimension `dim` is larger than the number of dimensions of the integrand `y`"
        @assert length(x)==size(y, dim) "The integrand `y` must have the same length as the sampling points `x` along the integrated dimension."
        @assert axes(x, 1)==axes(y, dim) "The integrand `y` must obey the same indexing as the sampling points `x` along the integrated dimension."
        new{typeof(y), typeof(x), Val{dim}, typeof(kwargs)}(y, x, Val(dim), kwargs)
    end
end
export SampledIntegralProblem
#############

include("common.jl")
include("init.jl")
include("algorithms.jl")
include("infinity_handling.jl")
<<<<<<< HEAD
include("trapezoidal.jl")
=======
include("quadrules.jl")
>>>>>>> 72c848ee

abstract type QuadSensitivityAlg end
struct ReCallVJP{V}
    vjp::V
end

abstract type IntegralVJP end
struct ZygoteVJP end
struct ReverseDiffVJP
    compile::Bool
end

function scale_x!(_x, ub, lb, x)
    _x .= (ub .- lb) .* x .+ lb
    _x
end

function scale_x(ub, lb, x)
    (ub .- lb) .* x .+ lb
end

const allowedkeywords = (:maxiters, :abstol, :reltol)
const KWARGERROR_MESSAGE = """
                           Unrecognized keyword arguments found.
                           The only allowed keyword arguments to `solve` are:
                           $allowedkeywords
                           See https://docs.sciml.ai/Integrals/stable/basics/solve/ for more details.
                           """
struct CommonKwargError <: Exception
    kwargs::Any
end
function Base.showerror(io::IO, e::CommonKwargError)
    println(io, KWARGERROR_MESSAGE)
    notin = collect(map(x -> x.first ∉ allowedkeywords, e.kwargs))
    unrecognized = collect(map(x -> x.first, e.kwargs))[notin]
    print(io, "Unrecognized keyword arguments: ")
    printstyled(io, unrecognized; bold = true, color = :red)
    print(io, "\n\n")
end
function checkkwargs(kwargs...)
    if any(x -> x.first ∉ allowedkeywords, kwargs)
        throw(CommonKwargError(kwargs))
    end
    return nothing
end

# Give a layer to intercept with AD
__solvebp(args...; kwargs...) = __solvebp_call(args...; kwargs...)

function quadgk_prob_types(f, lb::T, ub::T, p, nrm) where {T}
    DT = float(T)   # we need to be careful to infer the same result as `evalrule`
    RT = Base.promote_op(*, DT, Base.promote_op(f, DT, typeof(p)))    # kernel
    NT = Base.promote_op(nrm, RT)
    return DT, RT, NT
end
function init_cacheval(alg::QuadGKJL, prob::IntegralProblem)
    DT, RT, NT = quadgk_prob_types(prob.f, prob.lb, prob.ub, prob.p, alg.norm)
    return (isconcretetype(RT) ? QuadGK.alloc_segbuf(DT, RT, NT) : nothing)
end
function refresh_cacheval(cacheval, alg::QuadGKJL, prob)
    DT, RT, NT = quadgk_prob_types(prob.f, prob.lb, prob.ub, prob.p, alg.norm)
    isconcretetype(RT) || return nothing
    T = QuadGK.Segment{DT, RT, NT}
    return (cacheval isa Vector{T} ? cacheval : QuadGK.alloc_segbuf(DT, RT, NT))
end

function __solvebp_call(cache::IntegralCache, alg::QuadGKJL, sensealg, lb, ub, p;
    reltol = 1e-8, abstol = 1e-8,
    maxiters = typemax(Int))
    prob = build_problem(cache)
    if isinplace(prob) || lb isa AbstractArray || ub isa AbstractArray
        error("QuadGKJL only accepts one-dimensional quadrature problems.")
    end
    @assert prob.batch == 0
    @assert prob.nout == 1

    p = p
    f = x -> prob.f(x, p)
    val, err = quadgk(f, lb, ub, segbuf = cache.cacheval, maxevals = maxiters,
        rtol = reltol, atol = abstol, order = alg.order, norm = alg.norm)
    SciMLBase.build_solution(prob, QuadGKJL(), val, err, retcode = ReturnCode.Success)
end

function __solvebp_call(prob::IntegralProblem, alg::HCubatureJL, sensealg, lb, ub, p;
    reltol = 1e-8, abstol = 1e-8,
    maxiters = typemax(Int))
    p = p

    if isinplace(prob)
        dx = zeros(eltype(lb), prob.nout)
        f = x -> (prob.f(dx, x, prob.p); dx)
    else
        f = x -> prob.f(x, prob.p)
    end
    @assert prob.batch == 0

    if lb isa Number
        val, err = hquadrature(f, lb, ub;
            rtol = reltol, atol = abstol,
            maxevals = maxiters, norm = alg.norm, initdiv = alg.initdiv)
    else
        val, err = hcubature(f, lb, ub;
            rtol = reltol, atol = abstol,
            maxevals = maxiters, norm = alg.norm, initdiv = alg.initdiv)
    end
    SciMLBase.build_solution(prob, HCubatureJL(), val, err, retcode = ReturnCode.Success)
end

function __solvebp_call(prob::IntegralProblem, alg::VEGAS, sensealg, lb, ub, p;
    reltol = 1e-8, abstol = 1e-8,
    maxiters = typemax(Int))
    p = p
    @assert prob.nout == 1
    if prob.batch == 0
        if isinplace(prob)
            dx = zeros(eltype(lb), prob.nout)
            f = x -> (prob.f(dx, x, p); dx[1])
        else
            f = x -> prob.f(x, prob.p)
        end
    else
        if isinplace(prob)
            dx = zeros(eltype(lb), prob.batch)
            f = x -> (prob.f(dx, x', p); dx)
        else
            f = x -> prob.f(x', p)
        end
    end
    ncalls = prob.batch == 0 ? alg.ncalls : prob.batch
    val, err, chi = vegas(f, lb, ub, rtol = reltol, atol = abstol,
        maxiter = maxiters, nbins = alg.nbins, debug = alg.debug,
        ncalls = ncalls, batch = prob.batch != 0)
    SciMLBase.build_solution(prob, alg, val, err, chi = chi, retcode = ReturnCode.Success)
end

<<<<<<< HEAD
export QuadGKJL, HCubatureJL, VEGAS, GaussLegendre, TrapezoidalRule
=======
export QuadGKJL, HCubatureJL, VEGAS, GaussLegendre, QuadratureRule
>>>>>>> 72c848ee
end # module<|MERGE_RESOLUTION|>--- conflicted
+++ resolved
@@ -8,33 +8,12 @@
 @reexport using SciMLBase
 using LinearAlgebra
 
-############ should be removed once PR in SciMLBase is merged
-struct SampledIntegralProblem{Y, X, D, K} <: SciMLBase.AbstractIntegralProblem{false}
-    y::Y
-    x::X
-    dim::D
-    kwargs::K
-    function SampledIntegralProblem(y::AbstractArray, x::AbstractVector;
-        dim = 1,
-        kwargs...)
-        @assert dim<=ndims(y) "The integration dimension `dim` is larger than the number of dimensions of the integrand `y`"
-        @assert length(x)==size(y, dim) "The integrand `y` must have the same length as the sampling points `x` along the integrated dimension."
-        @assert axes(x, 1)==axes(y, dim) "The integrand `y` must obey the same indexing as the sampling points `x` along the integrated dimension."
-        new{typeof(y), typeof(x), Val{dim}, typeof(kwargs)}(y, x, Val(dim), kwargs)
-    end
-end
-export SampledIntegralProblem
-#############
-
 include("common.jl")
 include("init.jl")
 include("algorithms.jl")
 include("infinity_handling.jl")
-<<<<<<< HEAD
+include("quadrules.jl")
 include("trapezoidal.jl")
-=======
-include("quadrules.jl")
->>>>>>> 72c848ee
 
 abstract type QuadSensitivityAlg end
 struct ReCallVJP{V}
@@ -170,9 +149,5 @@
     SciMLBase.build_solution(prob, alg, val, err, chi = chi, retcode = ReturnCode.Success)
 end
 
-<<<<<<< HEAD
-export QuadGKJL, HCubatureJL, VEGAS, GaussLegendre, TrapezoidalRule
-=======
-export QuadGKJL, HCubatureJL, VEGAS, GaussLegendre, QuadratureRule
->>>>>>> 72c848ee
+export QuadGKJL, HCubatureJL, VEGAS, GaussLegendre, QuadratureRule, TrapezoidalRule
 end # module