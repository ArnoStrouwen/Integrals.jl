--- conflicted
+++ resolved
@@ -84,7 +84,6 @@
     f(v(t), p) * (j)
 end
 
-<<<<<<< HEAD
 function transformation_if_inf(prob, ::Val{true})
     g = prob.f
     h(t , p) = transform_inf(t , p , g , prob.lb , prob.ub)
@@ -133,56 +132,6 @@
 
 function SciMLBase.solve(prob::IntegralProblem,::Nothing,sensealg,lb,ub,p,args...;
                           reltol = 1e-8, abstol = 1e-8, kwargs...)
-=======
-function transformation_if_inf(prob)
-    if (prob.lb isa Number && prob.ub isa Number && (prob.ub == Inf || prob.lb == -Inf))
-        if prob.lb == -Inf && prob.ub == Inf
-            g = prob.f
-            h(t, p) = transform_inf(t, p, g, prob.lb, prob.ub)
-            lb = -1.00
-            ub = 1.00
-            _prob = IntegralProblem(h, lb, ub, prob.p, nout = prob.nout, batch = prob.batch,
-                                    prob.kwargs...)
-            return _prob
-        elseif prob.lb != -Inf && prob.ub == Inf
-            g = prob.f
-            h_(t, p) = transform_inf(t, p, g, prob.lb, prob.ub)
-            lb = 0.00
-            ub = 1.00
-            _prob = IntegralProblem(h_, lb, ub, prob.p, nout = prob.nout,
-                                    batch = prob.batch, prob.kwargs...)
-            return _prob
-        elseif prob.lb == -Inf && prob.ub != Inf
-            g = prob.f
-            _h(t, p) = transform_inf(t, p, g, prob.lb, prob.ub)
-            lb = -1.00
-            ub = 0.00
-            _prob = IntegralProblem(_h, lb, ub, prob.p, nout = prob.nout,
-                                    batch = prob.batch, prob.kwargs...)
-            return _prob
-        end
-    end
-    if -Inf in prob.lb || Inf in prob.ub
-        lbb = prob.lb .== -Inf
-        ubb = prob.ub .== Inf
-        _none = .!lbb .& .!ubb
-        _inf = lbb .& ubb
-        _semiup = .!lbb .& ubb
-        _semilw = lbb .& .!ubb
-
-        _lb = 0.00 .* _semiup + -1.00 .* _inf + -1.00 .* _semilw + _none .* prob.lb
-        _ub = 1.00 .* _semiup + 1.00 .* _inf + 0.00 .* _semilw + _none .* prob.ub
-        g = prob.f
-        hs(t, p) = transform_inf(t, p, g, prob.lb, prob.ub)
-        _prob = IntegralProblem(hs, _lb, _ub, prob.p, nout = prob.nout, batch = prob.batch,
-                                prob.kwargs...)
-        return _prob
-    end
-    return prob
-end
-function SciMLBase.solve(prob::IntegralProblem, ::Nothing, sensealg, lb, ub, p, args...;
-                         reltol = 1e-8, abstol = 1e-8, kwargs...)
->>>>>>> 266f265c
     if lb isa Number
         __solve(prob, QuadGKJL(); reltol = reltol, abstol = abstol, kwargs...)
     elseif length(lb) > 8 && reltol < 1e-4 || abstol < 1e-4
@@ -193,17 +142,10 @@
 end
 
 function SciMLBase.solve(prob::IntegralProblem,
-<<<<<<< HEAD
-                            alg::SciMLBase.AbstractIntegralAlgorithm,
-                            args...; sensealg = ReCallVJP(ZygoteVJP()), do_inf_transformation=nothing, kwargs...)
-    prob = transformation_if_inf(prob, do_inf_transformation) 
-    __solvebp(prob,alg,sensealg,prob.lb,prob.ub,prob.p,args...;kwargs...)
-=======
                          alg::SciMLBase.AbstractIntegralAlgorithm,
-                         args...; sensealg = ReCallVJP(ZygoteVJP()), kwargs...)
-    prob = transformation_if_inf(prob)
+                         args...; sensealg = ReCallVJP(ZygoteVJP()), do_inf_transformation=nothing, kwargs...)
+    prob = transformation_if_inf(prob, do_inf_transformation)
     __solvebp(prob, alg, sensealg, prob.lb, prob.ub, prob.p, args...; kwargs...)
->>>>>>> 266f265c
 end
 
 # Give a layer to intercept with AD
@@ -333,12 +275,7 @@
             end
         end
 
-<<<<<<< HEAD
         dp_prob = remake(prob, f=dfdp, lb=lb, ub=ub, p=p, nout=length(p))
-=======
-        dp_prob = IntegralProblem(dfdp, lb, ub, p; nout = length(p), batch = prob.batch,
-                                  kwargs...)
->>>>>>> 266f265c
 
         if p isa Number
             dp = __solvebp_call(dp_prob, alg, sensealg, lb, ub, p, args...; kwargs...)[1]
